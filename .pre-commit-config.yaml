# pre-commit.ci
ci:
  autofix_commit_msg: |
      [pre-commit.ci] auto fixes from pre-commit hooks

      For more information, see https://pre-commit.ci
  autofix_prs: true
  autoupdate_branch: 'develop'  # Use 'main' when ready
  autoupdate_commit_msg: '[pre-commit.ci] pre-commit autoupdate'
  autoupdate_schedule: 'weekly'
  skip: []
  submodules: false

# hooks
repos:
  - repo: https://github.com/pre-commit/pre-commit-hooks
    rev: v4.6.0
    hooks:
    - id: end-of-file-fixer
    - id: debug-statements
    - id: check-yaml
      name: Check YAML
    - id: check-toml
      name: Check TOML
    - id: trailing-whitespace
      args: [--markdown-linebreak-ext=md]

  - repo: https://github.com/asottile/pyupgrade
    rev: v3.16.0
    hooks:
    - id: pyupgrade
      args: ["--py39-plus", "--keep-runtime-typing"]

  - repo: https://github.com/psf/black
    rev: 24.4.2
    hooks:
    - id: black

  - repo: https://github.com/astral-sh/ruff-pre-commit
    rev: v0.5.0
    hooks:
    - id: ruff
      args:
      - "--fix"
      - "--exit-non-zero-on-fix"
      - "--show-fixes"
      - "--no-unsafe-fixes"

  - repo: https://github.com/PyCQA/bandit
    rev: 1.7.9
    hooks:
    - id: bandit
      args: ["-r"]
      files: ^s7/.*$

  - repo: https://github.com/pre-commit/mirrors-mypy
    rev: v1.10.1
    hooks:
    - id: mypy
      exclude: ^tests/.*$
      additional_dependencies:
<<<<<<< HEAD
        - pydantic
        - types-PyYAML
      exclude: ^tests/.*$

  - repo: local
    hooks:
    - id: pylint
      name: pylint
      entry: pylint
      args:
      - "--rcfile=pyproject.toml"
      - "--extension-pkg-whitelist='pydantic'"
      language: python
      types: [python]
      require_serial: true
      files: ^.*$
      exclude: ^tests/.*$
    - id: pylint-tests
      name: pylint (tests)
      entry: pylint
      args:
      - "--rcfile=pyproject.toml"
      - "--extension-pkg-whitelist='pydantic'"
      - "--disable=import-outside-toplevel"
      language: python
      types: [python]
      require_serial: true
      files: ^tests/.*$
=======
      - pydantic>=2,<3
      - types-PyYAML
>>>>>>> 1a5d93c4
<|MERGE_RESOLUTION|>--- conflicted
+++ resolved
@@ -59,36 +59,5 @@
     - id: mypy
       exclude: ^tests/.*$
       additional_dependencies:
-<<<<<<< HEAD
-        - pydantic
-        - types-PyYAML
-      exclude: ^tests/.*$
-
-  - repo: local
-    hooks:
-    - id: pylint
-      name: pylint
-      entry: pylint
-      args:
-      - "--rcfile=pyproject.toml"
-      - "--extension-pkg-whitelist='pydantic'"
-      language: python
-      types: [python]
-      require_serial: true
-      files: ^.*$
-      exclude: ^tests/.*$
-    - id: pylint-tests
-      name: pylint (tests)
-      entry: pylint
-      args:
-      - "--rcfile=pyproject.toml"
-      - "--extension-pkg-whitelist='pydantic'"
-      - "--disable=import-outside-toplevel"
-      language: python
-      types: [python]
-      require_serial: true
-      files: ^tests/.*$
-=======
       - pydantic>=2,<3
-      - types-PyYAML
->>>>>>> 1a5d93c4
+      - types-PyYAML