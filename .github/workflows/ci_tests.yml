name: CI - Tests

on:
  pull_request:
  push:
    branches:
      - 'main'

jobs:
  basics:
    name: External
    uses: SINTEF/ci-cd/.github/workflows/ci_tests.yml@v2.5.1
    with:
      # General
      install_extras: '[dev]'

      # pre-commit
      run_pre-commit: true
      python_version_pre-commit: '3.9'

      # pylint & safety
      python_version_pylint_safety: '3.9'
<<<<<<< HEAD
=======

>>>>>>> 8abaf319
      run_pylint: false
      run_safety: true

      # Build Python package
      run_build_package: true
      python_version_package: '3.9'
      build_libs: flit
      build_cmd: flit build

      # Documentation
      run_build_docs: false

  ruff:
    name: Ruff
    runs-on: ubuntu-latest
<<<<<<< HEAD

=======
>>>>>>> 8abaf319
    steps:
      - name: Checkout repository
        uses: actions/checkout@v4

<<<<<<< HEAD
      - name: Run ruff
        uses: chartboost/ruff-action@v1
=======
      - uses: chartboost/ruff-action@v1
>>>>>>> 8abaf319
<|MERGE_RESOLUTION|>--- conflicted
+++ resolved
@@ -20,10 +20,6 @@
 
       # pylint & safety
       python_version_pylint_safety: '3.9'
-<<<<<<< HEAD
-=======
-
->>>>>>> 8abaf319
       run_pylint: false
       run_safety: true
 
@@ -39,17 +35,8 @@
   ruff:
     name: Ruff
     runs-on: ubuntu-latest
-<<<<<<< HEAD
-
-=======
->>>>>>> 8abaf319
     steps:
       - name: Checkout repository
         uses: actions/checkout@v4
 
-<<<<<<< HEAD
-      - name: Run ruff
-        uses: chartboost/ruff-action@v1
-=======
-      - uses: chartboost/ruff-action@v1
->>>>>>> 8abaf319
+      - uses: chartboost/ruff-action@v1