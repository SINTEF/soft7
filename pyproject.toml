--- conflicted
+++ resolved
@@ -84,20 +84,10 @@
 max-args = 10
 max-branches = 15
 
-<<<<<<< HEAD
 [tool.pytest.ini_options]
 minversion = "7.4"
-addopts = "-rs --cov=s7 --cov-report=term"
+addopts = "-rs --cov=s7 --cov-report=term-missing"
 filterwarnings = [
     "ignore:.*imp module.*:DeprecationWarning",
     "ignore:.*_yaml extension module.*:DeprecationWarning"
-]
-=======
-# [tool.pytest.ini_options]
-# minversion = "7.4"
-# addopts = "-rs --cov=s7 --cov-report=term --durations=10"
-# filterwarnings = [
-#     "ignore:.*imp module.*:DeprecationWarning",
-#     "ignore:.*_yaml extension module.*:DeprecationWarning"
-# ]
->>>>>>> 84d8437c
+]