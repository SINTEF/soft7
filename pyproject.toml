--- conflicted
+++ resolved
@@ -39,17 +39,6 @@
 # - pydantic
 
 [project.optional-dependencies]
-<<<<<<< HEAD
-testing = [
-    "pytest ~=7.4",
-    "pytest-cov ~=4.1",
-]
-dev = [
-    "pre-commit ~=3.4",
-    "pylint ~=2.17",
-    "pytest ~=7.4",
-    "pytest-cov ~=4.1",
-=======
 docs = [
     "myst-nb~=1.1",
     "pydata-sphinx-theme~=0.15.2",
@@ -69,7 +58,6 @@
 dev = [
     "pre-commit~=3.7",
     "soft7[docs,graph,testing]",
->>>>>>> 1a5d93c4
 ]
 
 [project.urls]
@@ -113,14 +101,6 @@
     "ignore:SelectableGroups dict interface is deprecated.*:DeprecationWarning",
 ]
 
-<<<<<<< HEAD
-[tool.pytest.ini_options]
-minversion = "7.4"
-addopts = "-rs --cov=s7 --cov-report=term-missing"
-filterwarnings = [
-    "ignore:.*imp module.*:DeprecationWarning",
-    "ignore:.*_yaml extension module.*:DeprecationWarning"
-=======
 [tool.ruff.lint]
 extend-select = [
     "E",  # pycodestyle
@@ -163,5 +143,4 @@
 ]
 "graph/**" = [
     "T20",  # flake8-print
->>>>>>> 1a5d93c4
 ]