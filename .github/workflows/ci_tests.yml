name: CI - Tests

on:
  pull_request:
  push:
    branches:
      - 'main'

jobs:
<<<<<<< HEAD

  pre-commit:
    runs-on: ubuntu-latest

    steps:
    - name: Checkout repository
      uses: actions/checkout@v3

    - name: Set up Python 3.9
      uses: actions/setup-python@v3
      with:
        python-version: "3.9"

    - name: Install dependencies
      run: |
        python -m pip install --upgrade pip
        pip install -U setuptools wheel flit
        pip install .[dev]

    - name: Test with pre-commit
      run: SKIP=pylint pre-commit run --all-files

  pylint-safety:
    runs-on: ubuntu-latest

    steps:
    - name: Checkout repository
      uses: actions/checkout@v3
      with:
        fetch-depth: 2

    - name: Set up Python 3.9
      uses: actions/setup-python@v3
      with:
        python-version: "3.9"

    - name: Install dependencies
      run: |
        python -m pip install -U pip
        pip install -U setuptools wheel flit
        pip install -e .[dev]
        pip install safety

    - name: Run pylint
      run: pylint --rcfile=pyproject.toml --extension-pkg-whitelist='pydantic' -- s7

    - name: Run safety
      run: pip freeze | safety check --stdin

  build-package:
    name: Build distribution package
    runs-on: ubuntu-latest

    steps:
    - name: Checkout repository
      uses: actions/checkout@v3

    - name: Set up Python 3.9
      uses: actions/setup-python@v3
      with:
        python-version: "3.9"

    - name: Install dependencies
      run: |
        python -m pip install -U pip
        pip install -U setuptools wheel flit

    - name: Check building distribution
      run: flit build

  pytest:
    name: pytest
    runs-on: ubuntu-latest

    strategy:
      matrix:
        python-version: ['3.9', '3.10']

    steps:
    - name: Checkout repository
      uses: actions/checkout@v4

    - name: Set up Python ${{ matrix.python-version }}
      uses: actions/setup-python@v4
      with:
        python-version: ${{ matrix.python-version }}

    - name: Install dependencies
      run: |
        python -m pip install -U pip
        pip install -U setuptools wheel flit
        pip install -e .[dev]

    - name: Run pytest
      run: pytest -v -rs --cov=s7 --cov-report=xml --cov-report=term-missing

    - name: Upload code coverage report
      if: github.repository == 'SINTEF/soft7' && matrix.python-version == '3.9'
      uses: codecov/codecov-action@v3
      with:
        fail_ci_if_error: true
        flags: pytest
        token: ${{ secrets.CODECOV_TOKEN }}
=======
  basics:
    name: External
    uses: SINTEF/ci-cd/.github/workflows/ci_tests.yml@v2.5.1
    with:
      # General
      install_extras: '[dev]'

      # pre-commit
      run_pre-commit: true
      python_version_pre-commit: '3.9'
      skip_pre-commit_hooks: pylint

      # pylint & safety
      python_version_pylint_safety: '3.9'

      run_pylint: true
      pylint_targets: s7
      pylint_options: |
        --rcfile=pyproject.toml
        --extension-pkg-whitelist='pydantic'
        --recursive=yes

      run_safety: true

      # Build Python package
      run_build_package: true
      python_version_package: '3.9'
      build_libs: flit
      build_cmd: flit build

      # Documentation
      run_build_docs: false
>>>>>>> 84d8437c
<|MERGE_RESOLUTION|>--- conflicted
+++ resolved
@@ -7,76 +7,38 @@
       - 'main'
 
 jobs:
-<<<<<<< HEAD
+  basics:
+    name: External
+    uses: SINTEF/ci-cd/.github/workflows/ci_tests.yml@v2.5.1
+    with:
+      # General
+      install_extras: '[dev]'
 
-  pre-commit:
-    runs-on: ubuntu-latest
+      # pre-commit
+      run_pre-commit: true
+      python_version_pre-commit: '3.9'
+      skip_pre-commit_hooks: pylint
 
-    steps:
-    - name: Checkout repository
-      uses: actions/checkout@v3
+      # pylint & safety
+      python_version_pylint_safety: '3.9'
 
-    - name: Set up Python 3.9
-      uses: actions/setup-python@v3
-      with:
-        python-version: "3.9"
+      run_pylint: true
+      pylint_targets: s7
+      pylint_options: |
+        --rcfile=pyproject.toml
+        --extension-pkg-whitelist='pydantic'
+        --recursive=yes
 
-    - name: Install dependencies
-      run: |
-        python -m pip install --upgrade pip
-        pip install -U setuptools wheel flit
-        pip install .[dev]
+      run_safety: true
 
-    - name: Test with pre-commit
-      run: SKIP=pylint pre-commit run --all-files
+      # Build Python package
+      run_build_package: true
+      python_version_package: '3.9'
+      build_libs: flit
+      build_cmd: flit build
 
-  pylint-safety:
-    runs-on: ubuntu-latest
-
-    steps:
-    - name: Checkout repository
-      uses: actions/checkout@v3
-      with:
-        fetch-depth: 2
-
-    - name: Set up Python 3.9
-      uses: actions/setup-python@v3
-      with:
-        python-version: "3.9"
-
-    - name: Install dependencies
-      run: |
-        python -m pip install -U pip
-        pip install -U setuptools wheel flit
-        pip install -e .[dev]
-        pip install safety
-
-    - name: Run pylint
-      run: pylint --rcfile=pyproject.toml --extension-pkg-whitelist='pydantic' -- s7
-
-    - name: Run safety
-      run: pip freeze | safety check --stdin
-
-  build-package:
-    name: Build distribution package
-    runs-on: ubuntu-latest
-
-    steps:
-    - name: Checkout repository
-      uses: actions/checkout@v3
-
-    - name: Set up Python 3.9
-      uses: actions/setup-python@v3
-      with:
-        python-version: "3.9"
-
-    - name: Install dependencies
-      run: |
-        python -m pip install -U pip
-        pip install -U setuptools wheel flit
-
-    - name: Check building distribution
-      run: flit build
+      # Documentation
+      run_build_docs: false
 
   pytest:
     name: pytest
@@ -110,38 +72,4 @@
       with:
         fail_ci_if_error: true
         flags: pytest
-        token: ${{ secrets.CODECOV_TOKEN }}
-=======
-  basics:
-    name: External
-    uses: SINTEF/ci-cd/.github/workflows/ci_tests.yml@v2.5.1
-    with:
-      # General
-      install_extras: '[dev]'
-
-      # pre-commit
-      run_pre-commit: true
-      python_version_pre-commit: '3.9'
-      skip_pre-commit_hooks: pylint
-
-      # pylint & safety
-      python_version_pylint_safety: '3.9'
-
-      run_pylint: true
-      pylint_targets: s7
-      pylint_options: |
-        --rcfile=pyproject.toml
-        --extension-pkg-whitelist='pydantic'
-        --recursive=yes
-
-      run_safety: true
-
-      # Build Python package
-      run_build_package: true
-      python_version_package: '3.9'
-      build_libs: flit
-      build_cmd: flit build
-
-      # Documentation
-      run_build_docs: false
->>>>>>> 84d8437c
+        token: ${{ secrets.CODECOV_TOKEN }}