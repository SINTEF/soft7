name: CI - Tests

on:
  pull_request:
  push:
    branches:
      - 'main'
      - 'develop'

jobs:
  basics:
    name: External
    uses: SINTEF/ci-cd/.github/workflows/ci_tests.yml@v2.7.4
    with:
      # General
      install_extras: '[dev]'

      # pre-commit
      run_pre-commit: false  # Uses pre-commit.ci (see config file .pre-commit-config.yaml)

      # pylint & safety
      python_version_pylint_safety: '3.9'
      run_pylint: false
      run_safety: true
      # ID: 70612
      #   Package: Jinja2
      #   Has been disputed by the maintainer and multiple third parties.
      #   For more information see: https://github.com/advisories/GHSA-f6pv-j8mr-w6rr
      safety_options: |
        --ignore=70612

      # Build Python package
      run_build_package: true
      python_version_package: '3.9'
      build_libs: flit
      build_cmd: flit build

      # Documentation
      run_build_docs: false

  pytest:
    name: pytest
    runs-on: ubuntu-latest

    strategy:
      matrix:
        # Supported Python versions (according to pyproject.toml)
<<<<<<< HEAD
        python-version: ['3.9', '3.10']
=======
        python-version: ['3.9', '3.10', '3.11', '3.12']
>>>>>>> 06ffc1eb

    steps:
    - name: Checkout repository
      uses: actions/checkout@v4

    - name: Set up Python ${{ matrix.python-version }}
<<<<<<< HEAD
      uses: actions/setup-python@v4
=======
      uses: actions/setup-python@v5
>>>>>>> 06ffc1eb
      with:
        python-version: ${{ matrix.python-version }}

    - name: Install dependencies
      run: |
        python -m pip install -U pip
<<<<<<< HEAD
        pip install -U setuptools wheel flit
        pip install -e .[dev]
=======
        pip install -U setuptools wheel
        pip install -e .[testing]
>>>>>>> 06ffc1eb

    - name: Run pytest
      run: pytest -v -rs --cov=s7 --cov-report=xml --cov-report=term-missing

    - name: Upload code coverage report
<<<<<<< HEAD
      if: github.repository == 'SINTEF/soft7' && matrix.python-version == '3.9'
      uses: codecov/codecov-action@v3
      with:
        fail_ci_if_error: true
        flags: pytest
        token: ${{ secrets.CODECOV_TOKEN }}
=======
      if: github.repository == 'SINTEF/soft7'
      uses: codecov/codecov-action@v4
      with:
        token: ${{ secrets.CODECOV_TOKEN }}
        fail_ci_if_error: true
        flags: pytest
>>>>>>> 06ffc1eb
<|MERGE_RESOLUTION|>--- conflicted
+++ resolved
@@ -45,52 +45,33 @@
     strategy:
       matrix:
         # Supported Python versions (according to pyproject.toml)
-<<<<<<< HEAD
-        python-version: ['3.9', '3.10']
-=======
         python-version: ['3.9', '3.10', '3.11', '3.12']
->>>>>>> 06ffc1eb
 
     steps:
     - name: Checkout repository
       uses: actions/checkout@v4
 
     - name: Set up Python ${{ matrix.python-version }}
-<<<<<<< HEAD
-      uses: actions/setup-python@v4
-=======
       uses: actions/setup-python@v5
->>>>>>> 06ffc1eb
       with:
         python-version: ${{ matrix.python-version }}
 
     - name: Install dependencies
       run: |
         python -m pip install -U pip
-<<<<<<< HEAD
-        pip install -U setuptools wheel flit
-        pip install -e .[dev]
-=======
         pip install -U setuptools wheel
         pip install -e .[testing]
->>>>>>> 06ffc1eb
 
     - name: Run pytest
       run: pytest -v -rs --cov=s7 --cov-report=xml --cov-report=term-missing
 
     - name: Upload code coverage report
-<<<<<<< HEAD
-      if: github.repository == 'SINTEF/soft7' && matrix.python-version == '3.9'
-      uses: codecov/codecov-action@v3
-      with:
-        fail_ci_if_error: true
-        flags: pytest
-        token: ${{ secrets.CODECOV_TOKEN }}
-=======
       if: github.repository == 'SINTEF/soft7'
       uses: codecov/codecov-action@v4
       with:
         token: ${{ secrets.CODECOV_TOKEN }}
         fail_ci_if_error: true
         flags: pytest
->>>>>>> 06ffc1eb
+        env_vars: PYTHON
+      env:
+        PYTHON: ${{ matrix.python-version }}