--- conflicted
+++ resolved
@@ -54,11 +54,8 @@
     "pytest~=8.2",
     "pytest-cov~=5.0",
     "pytest-httpx~=0.30.0",
-<<<<<<< HEAD
     "requests-mock~=1.12",
-=======
     "soft7[graph]",
->>>>>>> 1a5d93c4
 ]
 dev = [
     "pre-commit~=3.7",
