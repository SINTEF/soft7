--- conflicted
+++ resolved
@@ -37,11 +37,7 @@
     - id: black
 
   - repo: https://github.com/astral-sh/ruff-pre-commit
-<<<<<<< HEAD
-    rev: v0.4.5
-=======
     rev: v0.4.7
->>>>>>> 26e0e566
     hooks:
     - id: ruff
       args:
