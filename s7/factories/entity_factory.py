--- conflicted
+++ resolved
@@ -37,15 +37,10 @@
 ) -> type[SOFT7EntityInstance]:
     """Create and return a SOFT7 entity as a pydantic model.
 
-<<<<<<< HEAD
     If the entity instance class has already been created, it will be returned
     as is from the `generated_classes` module.
-=======
-    TODO: Utilize the `generated_classes` module and check whether we can return an
-        already created model based on the inputs given here.
 
     TODO: Determine what to do with regards to differing inputs, but similar names.
->>>>>>> 16d08742
 
     Parameters:
         entity: A SOFT7 entity (data model). It can be supplied as a URL reference,
