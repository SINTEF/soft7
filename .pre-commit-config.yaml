--- conflicted
+++ resolved
@@ -18,15 +18,10 @@
   - repo: https://github.com/astral-sh/ruff-pre-commit
     rev: v0.0.290
     hooks:
-<<<<<<< HEAD
-    - id: ruff
-      args: ["--fix", "--exit-non-zero-on-fix"]
-=======
       - id: ruff
         args:
         - "--fix"
         - "--exit-non-zero-on-fix"
->>>>>>> 8abaf319
 
   - repo: https://github.com/ambv/black
     rev: 23.9.1
@@ -45,10 +40,5 @@
     hooks:
     - id: mypy
       additional_dependencies:
-<<<<<<< HEAD
-        - pydantic~=2.3
-        - types-PyYAML
-=======
-      - pydantic
-      - types-PyYAML
->>>>>>> 8abaf319
+      - pydantic>=2,<3
+      - types-PyYAML